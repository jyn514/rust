--- conflicted
+++ resolved
@@ -53,24 +53,16 @@
 /// is held. The precise semantics for when a lock is poisoned is documented on
 /// each lock, but once a lock is poisoned then all future acquisitions will
 /// return this error.
-<<<<<<< HEAD
+#[derive(Show)]
 #[stable(feature = "rust1", since = "1.0.0")]
-=======
-#[derive(Show)]
-#[stable]
->>>>>>> 0430a43d
 pub struct PoisonError<T> {
     guard: T,
 }
 
 /// An enumeration of possible errors which can occur while calling the
 /// `try_lock` method.
-<<<<<<< HEAD
+#[derive(Show)]
 #[stable(feature = "rust1", since = "1.0.0")]
-=======
-#[derive(Show)]
-#[stable]
->>>>>>> 0430a43d
 pub enum TryLockError<T> {
     /// The lock could not be acquired because another task failed while holding
     /// the lock.
@@ -100,7 +92,7 @@
 #[stable(feature = "rust1", since = "1.0.0")]
 pub type TryLockResult<Guard> = Result<Guard, TryLockError<Guard>>;
 
-#[stable]
+#[stable(feature = "rust1", since = "1.0.0")]
 impl<T> fmt::Display for PoisonError<T> {
     fn fmt(&self, f: &mut fmt::Formatter) -> fmt::Result {
         self.description().fmt(f)
@@ -142,7 +134,7 @@
     }
 }
 
-#[stable]
+#[stable(feature = "rust1", since = "1.0.0")]
 impl<T> fmt::Display for TryLockError<T> {
     fn fmt(&self, f: &mut fmt::Formatter) -> fmt::Result {
         self.description().fmt(f)
