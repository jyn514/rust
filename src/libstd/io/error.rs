// Copyright 2015 The Rust Project Developers. See the COPYRIGHT
// file at the top-level directory of this distribution and at
// http://rust-lang.org/COPYRIGHT.
//
// Licensed under the Apache License, Version 2.0 <LICENSE-APACHE or
// http://www.apache.org/licenses/LICENSE-2.0> or the MIT license
// <LICENSE-MIT or http://opensource.org/licenses/MIT>, at your
// option. This file may not be copied, modified, or distributed
// except according to those terms.

use boxed::Box;
<<<<<<< HEAD
=======
use convert::Into;
>>>>>>> ac77392f
use error;
use fmt;
use marker::Send;
use option::Option::{self, Some, None};
use result;
use sys;

/// A type for results generated by I/O related functions where the `Err` type
/// is hard-wired to `io::Error`.
///
/// This typedef is generally used to avoid writing out `io::Error` directly and
/// is otherwise a direct mapping to `std::result::Result`.
#[stable(feature = "rust1", since = "1.0.0")]
pub type Result<T> = result::Result<T, Error>;

/// The error type for I/O operations of the `Read`, `Write`, `Seek`, and
/// associated traits.
///
/// Errors mostly originate from the underlying OS, but custom instances of
/// `Error` can be created with crafted error messages and a particular value of
/// `ErrorKind`.
#[derive(Debug)]
#[stable(feature = "rust1", since = "1.0.0")]
pub struct Error {
    repr: Repr,
}

#[derive(Debug)]
enum Repr {
    Os(i32),
    Custom(Box<Custom>),
}

#[derive(Debug)]
struct Custom {
    kind: ErrorKind,
    error: Box<error::Error+Send>,
}

/// A list specifying general categories of I/O error.
///
/// This list is intended to grow over time and it is not recommended to
/// exhaustively match against it.
#[derive(Copy, PartialEq, Eq, Clone, Debug)]
#[stable(feature = "rust1", since = "1.0.0")]
pub enum ErrorKind {
    /// An entity was not found, often a file.
    #[stable(feature = "rust1", since = "1.0.0")]
    NotFound,
    /// The operation lacked the necessary privileges to complete.
    #[stable(feature = "rust1", since = "1.0.0")]
    PermissionDenied,
    /// The connection was refused by the remote server.
    #[stable(feature = "rust1", since = "1.0.0")]
    ConnectionRefused,
    /// The connection was reset by the remote server.
    #[stable(feature = "rust1", since = "1.0.0")]
    ConnectionReset,
    /// The connection was aborted (terminated) by the remote server.
    #[stable(feature = "rust1", since = "1.0.0")]
    ConnectionAborted,
    /// The network operation failed because it was not connected yet.
    #[stable(feature = "rust1", since = "1.0.0")]
    NotConnected,
    /// A socket address could not be bound because the address is already in
    /// use elsewhere.
    #[stable(feature = "rust1", since = "1.0.0")]
    AddrInUse,
    /// A nonexistent interface was requested or the requested address was not
    /// local.
    #[stable(feature = "rust1", since = "1.0.0")]
    AddrNotAvailable,
    /// The operation failed because a pipe was closed.
    #[stable(feature = "rust1", since = "1.0.0")]
    BrokenPipe,
    /// An entity already exists, often a file.
    #[stable(feature = "rust1", since = "1.0.0")]
    AlreadyExists,
    /// The operation needs to block to complete, but the blocking operation was
    /// requested to not occur.
    #[stable(feature = "rust1", since = "1.0.0")]
    WouldBlock,
    /// A parameter was incorrect.
    #[stable(feature = "rust1", since = "1.0.0")]
    InvalidInput,
    /// The I/O operation's timeout expired, causing it to be canceled.
    #[stable(feature = "rust1", since = "1.0.0")]
    TimedOut,
    /// An error returned when an operation could not be completed because a
    /// call to `write` returned `Ok(0)`.
    ///
    /// This typically means that an operation could only succeed if it wrote a
    /// particular number of bytes but only a smaller number of bytes could be
    /// written.
    #[stable(feature = "rust1", since = "1.0.0")]
    WriteZero,
    /// This operation was interrupted.
    ///
    /// Interrupted operations can typically be retried.
    #[stable(feature = "rust1", since = "1.0.0")]
    Interrupted,
    /// Any I/O error not part of this list.
    #[stable(feature = "rust1", since = "1.0.0")]
    Other,

    /// Any I/O error not part of this list.
    #[unstable(feature = "std_misc",
               reason = "better expressed through extensible enums that this \
                         enum cannot be exhaustively matched against")]
    #[doc(hidden)]
    __Nonexhaustive,
}

impl Error {
    /// Creates a new I/O error from a known kind of error as well as an
    /// arbitrary error payload.
    ///
    /// This function is used to generically create I/O errors which do not
    /// originate from the OS itself. The `error` argument is an arbitrary
    /// payload which will be contained in this `Error`. Accessors as well as
    /// downcasting will soon be added to this type as well to access the custom
    /// information.
    ///
    /// # Examples
    ///
    /// ```
    /// use std::io::{Error, ErrorKind};
    ///
    /// // errors can be created from strings
    /// let custom_error = Error::new(ErrorKind::Other, "oh no!");
    ///
    /// // errors can also be created from other errors
    /// let custom_error2 = Error::new(ErrorKind::Interrupted, custom_error);
    /// ```
    #[stable(feature = "rust1", since = "1.0.0")]
    pub fn new<E>(kind: ErrorKind, error: E) -> Error
        where E: Into<Box<error::Error+Send>>
    {
        Error {
            repr: Repr::Custom(Box::new(Custom {
                kind: kind,
                error: error.into(),
            }))
        }
    }

    /// Returns an error representing the last OS error which occurred.
    ///
    /// This function reads the value of `errno` for the target platform (e.g.
    /// `GetLastError` on Windows) and will return a corresponding instance of
    /// `Error` for the error code.
    #[stable(feature = "rust1", since = "1.0.0")]
    pub fn last_os_error() -> Error {
        Error::from_os_error(sys::os::errno() as i32)
    }

    /// Creates a new instance of an `Error` from a particular OS error code.
    #[unstable(feature = "io",
               reason = "unclear whether this function is necessary")]
    pub fn from_os_error(code: i32) -> Error {
        Error { repr: Repr::Os(code) }
    }

    /// Returns the OS error that this error represents (if any).
    ///
    /// If this `Error` was constructed via `last_os_error` then this function
    /// will return `Some`, otherwise it will return `None`.
    #[stable(feature = "rust1", since = "1.0.0")]
    pub fn raw_os_error(&self) -> Option<i32> {
        match self.repr {
            Repr::Os(i) => Some(i),
            Repr::Custom(..) => None,
        }
    }

    /// Return the corresponding `ErrorKind` for this error.
    #[stable(feature = "rust1", since = "1.0.0")]
    pub fn kind(&self) -> ErrorKind {
        match self.repr {
            Repr::Os(code) => sys::decode_error_kind(code),
            Repr::Custom(ref c) => c.kind,
        }
    }
}

#[stable(feature = "rust1", since = "1.0.0")]
impl fmt::Display for Error {
    fn fmt(&self, fmt: &mut fmt::Formatter) -> fmt::Result {
        match self.repr {
            Repr::Os(code) => {
                let detail = sys::os::error_string(code);
                write!(fmt, "{} (os error {})", detail, code)
            }
            Repr::Custom(ref c) => c.error.fmt(fmt),
        }
    }
}

#[stable(feature = "rust1", since = "1.0.0")]
impl error::Error for Error {
    fn description(&self) -> &str {
        match self.repr {
            Repr::Os(..) => "os error",
            Repr::Custom(ref c) => c.error.description(),
        }
    }
}<|MERGE_RESOLUTION|>--- conflicted
+++ resolved
@@ -9,10 +9,7 @@
 // except according to those terms.
 
 use boxed::Box;
-<<<<<<< HEAD
-=======
 use convert::Into;
->>>>>>> ac77392f
 use error;
 use fmt;
 use marker::Send;
