import either::{either, left, right};
import ast_util::spanned;
import common::{parser_common, seq_sep_trailing_disallowed};

export attr_or_ext;
export parser_attr;

// A type to distingush between the parsing of item attributes or syntax
// extensions, which both begin with token.POUND
type attr_or_ext = option<either<~[ast::attribute], @ast::expr>>;

impl parser_attr for parser {

    fn parse_outer_attrs_or_ext(first_item_attrs: ~[ast::attribute])
        -> attr_or_ext
    {
        let expect_item_next = vec::is_not_empty(first_item_attrs);
        alt self.token {
          token::POUND {
            let lo = self.span.lo;
            if self.look_ahead(1u) == token::LBRACKET {
                self.bump();
                let first_attr =
                    self.parse_attribute_naked(ast::attr_outer, lo);
                ret some(left(vec::append(~[first_attr],
                                          self.parse_outer_attributes())));
            } else if !(self.look_ahead(1u) == token::LT
                        || self.look_ahead(1u) == token::LBRACKET
                        || self.look_ahead(1u) == token::POUND
                        || expect_item_next) {
                self.bump();
                ret some(right(self.parse_syntax_ext_naked(lo)));
            } else { ret none; }
        }
        token::DOC_COMMENT(_) {
          ret some(left(self.parse_outer_attributes()));
        }
        _ {
          ret none;
        }
      }
    }

    // Parse attributes that appear before an item
<<<<<<< HEAD
    fn parse_outer_attributes() -> ~[ast::attribute] {
        let mut attrs: ~[ast::attribute] = ~[];
        while self.token == token::POUND
            && self.look_ahead(1u) == token::LBRACKET {
            vec::push(attrs, self.parse_attribute(ast::attr_outer));
=======
    fn parse_outer_attributes() -> [ast::attribute]/~ {
        let mut attrs: [ast::attribute]/~ = []/~;
        loop {
            alt copy self.token {
              token::POUND {
                if self.look_ahead(1u) != token::LBRACKET {
                    break;
                }
                attrs += [self.parse_attribute(ast::attr_outer)]/~;
              }
              token::DOC_COMMENT(s) {
                let attr = ::attr::mk_sugared_doc_attr(
                        *self.get_str(s), self.span.lo, self.span.hi);
                if attr.node.style != ast::attr_outer {
                  self.fatal("expected outer comment");
                }
                attrs += [attr]/~;
                self.bump();
              }
              _ {
                break;
              }
            }
>>>>>>> 29eb788b
        }
        ret attrs;
    }

    fn parse_attribute(style: ast::attr_style) -> ast::attribute {
        let lo = self.span.lo;
        self.expect(token::POUND);
        ret self.parse_attribute_naked(style, lo);
    }

    fn parse_attribute_naked(style: ast::attr_style, lo: uint) ->
        ast::attribute {
        self.expect(token::LBRACKET);
        let meta_item = self.parse_meta_item();
        self.expect(token::RBRACKET);
        let mut hi = self.span.hi;
        ret spanned(lo, hi, {style: style, value: *meta_item,
                             is_sugared_doc: false});
    }

    // Parse attributes that appear after the opening of an item, each
    // terminated by a semicolon. In addition to a vector of inner attributes,
    // this function also returns a vector that may contain the first outer
    // attribute of the next item (since we can't know whether the attribute
    // is an inner attribute of the containing item or an outer attribute of
    // the first contained item until we see the semi).
    fn parse_inner_attrs_and_next() ->
<<<<<<< HEAD
        {inner: ~[ast::attribute], next: ~[ast::attribute]} {
        let mut inner_attrs: ~[ast::attribute] = ~[];
        let mut next_outer_attrs: ~[ast::attribute] = ~[];
        while self.token == token::POUND {
            if self.look_ahead(1u) != token::LBRACKET {
                // This is an extension
                break;
            }
            let attr = self.parse_attribute(ast::attr_inner);
            if self.token == token::SEMI {
=======
        {inner: [ast::attribute]/~, next: [ast::attribute]/~} {
        let mut inner_attrs: [ast::attribute]/~ = []/~;
        let mut next_outer_attrs: [ast::attribute]/~ = []/~;
        loop {
            alt copy self.token {
              token::POUND {
                if self.look_ahead(1u) != token::LBRACKET {
                    // This is an extension
                    break;
                }
                let attr = self.parse_attribute(ast::attr_inner);
                if self.token == token::SEMI {
                    self.bump();
                    inner_attrs += [attr]/~;
                } else {
                    // It's not really an inner attribute
                    let outer_attr =
                        spanned(attr.span.lo, attr.span.hi,
                            {style: ast::attr_outer, value: attr.node.value,
                             is_sugared_doc: false});
                    next_outer_attrs += [outer_attr]/~;
                    break;
                }
              }
              token::DOC_COMMENT(s) {
                let attr = ::attr::mk_sugared_doc_attr(
                        *self.get_str(s), self.span.lo, self.span.hi);
>>>>>>> 29eb788b
                self.bump();
                if attr.node.style == ast::attr_inner {
                  inner_attrs += [attr]/~;
                } else {
                  next_outer_attrs += [attr]/~;
                  break;
                }
              }
              _ {
                break;
              }
            }
        }
        ret {inner: inner_attrs, next: next_outer_attrs};
    }

    fn parse_meta_item() -> @ast::meta_item {
        let lo = self.span.lo;
        let ident = self.parse_ident();
        alt self.token {
          token::EQ {
            self.bump();
            let lit = self.parse_lit();
            let mut hi = self.span.hi;
            ret @spanned(lo, hi, ast::meta_name_value(ident, lit));
          }
          token::LPAREN {
            let inner_items = self.parse_meta_seq();
            let mut hi = self.span.hi;
            ret @spanned(lo, hi, ast::meta_list(ident, inner_items));
          }
          _ {
            let mut hi = self.span.hi;
            ret @spanned(lo, hi, ast::meta_word(ident));
          }
        }
    }

    fn parse_meta_seq() -> ~[@ast::meta_item] {
        ret self.parse_seq(token::LPAREN, token::RPAREN,
                           seq_sep_trailing_disallowed(token::COMMA),
                           |p| p.parse_meta_item()).node;
    }

    fn parse_optional_meta() -> ~[@ast::meta_item] {
        alt self.token { token::LPAREN { ret self.parse_meta_seq(); }
                         _ { ret ~[]; } }
    }
}

//
// Local Variables:
// mode: rust
// fill-column: 78;
// indent-tabs-mode: nil
// c-basic-offset: 4
// buffer-file-coding-system: utf-8-unix
// End:
//<|MERGE_RESOLUTION|>--- conflicted
+++ resolved
@@ -42,15 +42,8 @@
     }
 
     // Parse attributes that appear before an item
-<<<<<<< HEAD
     fn parse_outer_attributes() -> ~[ast::attribute] {
         let mut attrs: ~[ast::attribute] = ~[];
-        while self.token == token::POUND
-            && self.look_ahead(1u) == token::LBRACKET {
-            vec::push(attrs, self.parse_attribute(ast::attr_outer));
-=======
-    fn parse_outer_attributes() -> [ast::attribute]/~ {
-        let mut attrs: [ast::attribute]/~ = []/~;
         loop {
             alt copy self.token {
               token::POUND {
@@ -72,7 +65,6 @@
                 break;
               }
             }
->>>>>>> 29eb788b
         }
         ret attrs;
     }
@@ -100,21 +92,9 @@
     // is an inner attribute of the containing item or an outer attribute of
     // the first contained item until we see the semi).
     fn parse_inner_attrs_and_next() ->
-<<<<<<< HEAD
         {inner: ~[ast::attribute], next: ~[ast::attribute]} {
         let mut inner_attrs: ~[ast::attribute] = ~[];
         let mut next_outer_attrs: ~[ast::attribute] = ~[];
-        while self.token == token::POUND {
-            if self.look_ahead(1u) != token::LBRACKET {
-                // This is an extension
-                break;
-            }
-            let attr = self.parse_attribute(ast::attr_inner);
-            if self.token == token::SEMI {
-=======
-        {inner: [ast::attribute]/~, next: [ast::attribute]/~} {
-        let mut inner_attrs: [ast::attribute]/~ = []/~;
-        let mut next_outer_attrs: [ast::attribute]/~ = []/~;
         loop {
             alt copy self.token {
               token::POUND {
@@ -139,7 +119,6 @@
               token::DOC_COMMENT(s) {
                 let attr = ::attr::mk_sugared_doc_attr(
                         *self.get_str(s), self.span.lo, self.span.hi);
->>>>>>> 29eb788b
                 self.bump();
                 if attr.node.style == ast::attr_inner {
                   inner_attrs += [attr]/~;
